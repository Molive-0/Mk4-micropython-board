BOARD ?= MSP_EXP432E401Y
BUILD ?= build-$(BOARD)

include ../../py/mkenv.mk
-include mpconfigport.mk

# qstr definitions (must come before including py.mk)
QSTR_DEFS = qstrdefsport.h

# directory containing scripts to be frozen as bytecode
FROZEN_MPY_DIR = boards/$(BOARD)/frozen

# include py core make definitions
include $(TOP)/py/py.mk

# include board-specific make definitions
-include $(BUILD)/defs.mk
include boards/$(BOARD)/mpconfigboard.mk

SRC_C = \
	modmachine.c \
	modsocket.c \
	modnetwork.c \
	modtilda.c \
	network_ndklan.c \
	network_stalan.c \
	moduos.c \
	modutime.c \
	machine_adc.c \
	machine_i2c.c \
	machine_pin.c \
	machine_sd.c \
	machine_spi.c \
	machine_uart.c \
	machine_nvsbdev.c \
	machine_pwm.c \
	machine_rtc.c \
<<<<<<< HEAD
	tilda_buttons.c \
	tilda_sensors.c \
=======
	$(BOARD_SRC_C) \
>>>>>>> 9c055b07
	led.c \
	storage.c \
	fatfs_port.c \
	lib/utils/printf.c \
	lib/utils/stdout_helpers.c \
	lib/utils/pyexec.c \
	lib/libc/string0.c \
	lib/oofatfs/ff.c lib/oofatfs/option/unicode.c \
	lib/timeutils/timeutils.c \
	lib/netutils/netutils.c \
	lib/mp-readline/readline.c \
	lib/utils/sys_stdio_mphal.c

SRC_EXTRA =

# for uGFX driver module
ifeq ($(MICROPY_PY_UGFX),1)
CFLAGS += -DMICROPY_PY_UGFX=1
GFXLIB=./extmod/ugfx
include $(GFXLIB)/gfx.mk
include $(GFXLIB)/drivers/gdisp/ILI9341/driver.mk
INC += $(foreach d, $(GFXINC), -I$d)
INC += -I./modugfx
SRC_C += modugfx.c
SRC_UGFX += $(GFXSRC)
SRC_C += ./modugfx/ugfx_widgets.c
SRC_C += ./modugfx/ugfx_containers.c
SRC_C += ./modugfx/ugfx_styles.c
## Add Toggle driver
SRC_UGFX += ./modugfx/ugfx_ginput_lld_toggle.c
endif

HDR_QSTR = machine_nvsbdev.h machine_sd.h $(BUILD)/$(BOARD)_qstr.h

INC += -I.
INC += -I$(TOP)
INC += -Iboards/$(BOARD)
INC += -I$(BUILD)

CFLAGS += $(INC) $(CFLAGS_MOD) $(CFLAGS_EXTRA)

SRC_QSTR += $(SRC_C) $(SRC_MOD) $(SRC_LIB) $(EXTMOD_SRC_C) $(HDR_QSTR)

OBJ += $(PY_O) $(addprefix $(BUILD)/, $(SRC_C:.c=.o))
OBJ += $(addprefix $(BUILD)/, $(SRC_EXTRA:.c=.o))
OBJ += $(addprefix $(BUILD)/, $(SRC_UGFX:.c=.o))

all: $(BUILD)/libmicropython.a
	$(ECHO) building $(BOARD) ...
	$(Q)make BUILD=$(BUILD) -C boards/$(BOARD)

targets:
	$(ECHO) "Usage: make BOARD=<board>"
	$(Q)ls -1 boards

./tools:
	$(error "TI SimpleLink tools not installed - run: ./inst_tools $(BOARD)")

flash-jlink: all
	$(ECHO) ====== Flashing with JLinkExe ========
	$(ECHO) "r\nh\nloadbin boards/$(BOARD)/mpex.bin 0x00\nr\nexit\n" |\
	JLinkExe -if swd -device MSP432E401Y -speed 4000 -autoconnect 1

flash-dfu: all
	cp boards/$(BOARD)/mpex.bin boards/$(BOARD)/mpex.dfu
	dfu-suffix -a boards/$(BOARD)/mpex.dfu -v 0x1cbe -p 0x00ff
	dfu-prefix -s 0x0000 -a boards/$(BOARD)/mpex.dfu
	dfu-util -D boards/$(BOARD)/mpex.dfu


clean: clean-board

clean-board:
	$(ECHO) cleaning $(BOARD) ...
	$(Q)make BUILD=$(BUILD) -C boards/$(BOARD) clean

$(OBJ): $(BUILD)/$(BOARD)_qstr.h

$(BUILD)/$(BOARD)_qstr.h: boards/$(BOARD)/$(BOARD).csv
	./idgen.py -o $(BUILD)/$(BOARD) -p $(BOARD) $^

$(BUILD)/libmicropython.a: $(OBJ)
	$(ECHO) AR $@ ...
	$(Q)$(AR) r $@ $^

$(BUILD)/defs.mk: ./tools
	$(Q)mkdir -p $(BUILD)
	./gen_defs ./tools > $@

include $(TOP)/py/mkrules.mk<|MERGE_RESOLUTION|>--- conflicted
+++ resolved
@@ -35,12 +35,9 @@
 	machine_nvsbdev.c \
 	machine_pwm.c \
 	machine_rtc.c \
-<<<<<<< HEAD
 	tilda_buttons.c \
 	tilda_sensors.c \
-=======
 	$(BOARD_SRC_C) \
->>>>>>> 9c055b07
 	led.c \
 	storage.c \
 	fatfs_port.c \
