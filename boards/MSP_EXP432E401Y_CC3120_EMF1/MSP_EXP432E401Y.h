--- conflicted
+++ resolved
@@ -1,482 +1,239 @@
-<<<<<<< HEAD
-/*
- * Copyright (c) 2017, Texas Instruments Incorporated
- * All rights reserved.
- *
- * Redistribution and use in source and binary forms, with or without
- * modification, are permitted provided that the following conditions
- * are met:
- *
- * *  Redistributions of source code must retain the above copyright
- *    notice, this list of conditions and the following disclaimer.
- *
- * *  Redistributions in binary form must reproduce the above copyright
- *    notice, this list of conditions and the following disclaimer in the
- *    documentation and/or other materials provided with the distribution.
- *
- * *  Neither the name of Texas Instruments Incorporated nor the names of
- *    its contributors may be used to endorse or promote products derived
- *    from this software without specific prior written permission.
- *
- * THIS SOFTWARE IS PROVIDED BY THE COPYRIGHT HOLDERS AND CONTRIBUTORS "AS IS"
- * AND ANY EXPRESS OR IMPLIED WARRANTIES, INCLUDING, BUT NOT LIMITED TO,
- * THE IMPLIED WARRANTIES OF MERCHANTABILITY AND FITNESS FOR A PARTICULAR
- * PURPOSE ARE DISCLAIMED. IN NO EVENT SHALL THE COPYRIGHT OWNER OR
- * CONTRIBUTORS BE LIABLE FOR ANY DIRECT, INDIRECT, INCIDENTAL, SPECIAL,
- * EXEMPLARY, OR CONSEQUENTIAL DAMAGES (INCLUDING, BUT NOT LIMITED TO,
- * PROCUREMENT OF SUBSTITUTE GOODS OR SERVICES; LOSS OF USE, DATA, OR PROFITS;
- * OR BUSINESS INTERRUPTION) HOWEVER CAUSED AND ON ANY THEORY OF LIABILITY,
- * WHETHER IN CONTRACT, STRICT LIABILITY, OR TORT (INCLUDING NEGLIGENCE OR
- * OTHERWISE) ARISING IN ANY WAY OUT OF THE USE OF THIS SOFTWARE,
- * EVEN IF ADVISED OF THE POSSIBILITY OF SUCH DAMAGE.
- */
-/** ============================================================================
- *  @file       MSP_EXP432E401Y.h
- *
- *  @brief      MSP_EXP432E401Y Board Specific APIs
- *
- *  The MSP_EXP432E401Y header file should be included in an application as
- *  follows:
- *  @code
- *  #include <MSP_EXP432E401Y.h>
- *  @endcode
- *
- *  ============================================================================
- */
-
-#ifndef __MSP_EXP432E401Y_H
-#define __MSP_EXP432E401Y_H
-
-#ifdef __cplusplus
-extern "C" {
-#endif
-
-/* LEDs on MSP_EXP432E401Y are active high. */
-#define MSP_EXP432E401Y_GPIO_LED_OFF (0)
-#define MSP_EXP432E401Y_GPIO_LED_ON  (1)
-
-/*!
- *  @def    MSP_EXP432E401Y_ADCName
- *  @brief  Enum of ADC channels on the MSP_EXP432E401Y dev board
- */
-typedef enum MSP_EXP432E401Y_ADCName {
-    MSP_EXP432E401Y_ADC0 = 0,
-    MSP_EXP432E401Y_ADC1,
-
-    MSP_EXP432E401Y_ADCCOUNT
-} MSP_EXP432E401Y_ADCName;
-
-/*!
- *  @def    MSP_EXP432E401Y_GPIOName
- *  @brief  Enum of LED names on the MSP_EXP432E401Y dev board
- */
-typedef enum MSP_EXP432E401Y_GPIOName {
-
-// Inputs
-    MSP_EXP432E401Y_GPIO_JOYC = 0,
-    MSP_EXP432E401Y_GPIO_JOYU,
-    MSP_EXP432E401Y_GPIO_JOYD,
-    MSP_EXP432E401Y_GPIO_JOYL,
-    MSP_EXP432E401Y_GPIO_JOYR,
-    MSP_EXP432E401Y_GPIO_BNT_MENU,
-    MSP_EXP432E401Y_GPIO_SIM_STATUS,
-    MSP_EXP432E401Y_GPIO_SIM_NETLIGHT,
-    MSP_EXP432E401Y_GPIO_SIM_RI,
-    MSP_EXP432E401Y_GPIO_BQ_INT,
-    MSP_EXP432E401Y_GPIO_TCA_INT,
-    MSP_EXP432E401Y_GPIO_LCD_TEAR,
-    MSP_EXP432E401Y_CC_HOST_IRQ,
-    MSP_EXP432E401Y_GPIO_VBUS_DET,
-    MSP_EXP432E401Y_ADC_A_X,
-    MSP_EXP432E401Y_ADC_A_Y,
-    MSP_EXP432E401Y_ADC_CH3,
-    MSP_EXP432E401Y_ADC_SPK,
-
-// Outputs
-    MSP_EXP432E401Y_GPIO_ETHLED0,
-    MSP_EXP432E401Y_GPIO_ETHLED1,
-    MSP_EXP432E401Y_GPIO_LED1,
-    MSP_EXP432E401Y_GPIO_LED2,
-    MSP_EXP432E401Y_TIM_WS2812,
-    MSP_EXP432E401Y_GPIO_SIM_PWR_KEY,
-    MSP_EXP432E401Y_GPIO_PWM_MIC,
-    MSP_EXP432E401Y_PWM_LCD_BLIGHT,
-    MSP_EXP432E401Y_GPIO_LCD_DCX,
-    MSP_EXP432E401Y_GPIO_LCD_RST,
-    MSP_EXP432E401Y_LCD_CS,
-    MSP_EXP432E401Y_GPIO_MUX_A,
-    MSP_EXP432E401Y_GPIO_MUX_B,
-    MSP_EXP432E401Y_GPIO_T_X,
-    MSP_EXP432E401Y_GPIO_T_Y,
-    MSP_EXP432E401Y_GPIO_FET,
-    MSP_EXP432E401Y_GPIO_CH4,
-    MSP_EXP432E401Y_FLASH_CS,
-    MSP_EXP432E401Y_CC_RST,
-    MSP_EXP432E401Y_CC_nHIB_pin,
-    MSP_EXP432E401Y_CC_CS_pin,
-
-    MSP_EXP432E401Y_GPIOCOUNT
-} MSP_EXP432E401Y_GPIOName;
-
-/*!
- *  @def    MSP_EXP432E401Y_I2CName
- *  @brief  Enum of I2C names on the MSP_EXP432E401Y dev board
- */
-typedef enum MSP_EXP432E401Y_I2CName {
-    MSP_EXP432E401Y_I2C5 = 0,
-    MSP_EXP432E401Y_I2C9,
-
-    MSP_EXP432E401Y_I2CCOUNT
-} MSP_EXP432E401Y_I2CName;
-
-/*!
- *  @def    MSP_EXP432E401Y_NVSName
- *  @brief  Enum of NVS names on the MSP_EXP432E401Y dev board
- */
-typedef enum MSP_EXP432E401Y_NVSName {
-    MSP_EXP432E401Y_NVSMSP432E40 = 0,
-
-    MSP_EXP432E401Y_NVSCOUNT
-} MSP_EXP432E401Y_NVSName;
-
-/*!
- *  @def    MSP_EXP432E401Y_PWMName
- *  @brief  Enum of PWM names on the MSP_EXP432E401Y dev board
- */
-typedef enum MSP_EXP432E401Y_PWMName {
-    MSP_EXP432E401Y_PWM0 = 0,
-    MSP_EXP432E401Y_PWM3,
-
-    MSP_EXP432E401Y_PWMCOUNT
-} MSP_EXP432E401Y_PWMName;
-
-/*!
- *  @def    MSP_EXP432E401Y_SPIName
- *  @brief  Enum of SPI names on the MSP_EXP432E401Y dev board
- */
-typedef enum MSP_EXP432E401Y_SPIName {
-    MSP_EXP432E401Y_SPI2 = 0,
-    MSP_EXP432E401Y_SPI3,
-    MSP_EXP432E401Y_SPI0,
-
-    MSP_EXP432E401Y_SPICOUNT
-} MSP_EXP432E401Y_SPIName;
-
-/*!
- *  @def    MSP_EXP432E401Y_UARTName
- *  @brief  Enum of UARTs on the MSP_EXP432E401Y dev board
- */
-typedef enum MSP_EXP432E401Y_UARTName {
-    MSP_EXP432E401Y_UART3 = 0,
-    MSP_EXP432E401Y_UART2,
-
-    MSP_EXP432E401Y_UARTCOUNT
-} MSP_EXP432E401Y_UARTName;
-
-/*!
- *  @def    MSP_EXP432E401Y_USBMode
- *  @brief  Enum of USB setup function on the MSP_EXP432E401Y dev board
- */
-typedef enum MSP_EXP432E401Y_USBMode {
-    MSP_EXP432E401Y_USBULPI,
-    MSP_EXP432E401Y_USBDEVICE,
-    MSP_EXP432E401Y_USBHOST
-} MSP_EXP432E401Y_USBMode;
-
-/*!
- *  @def    MSP_EXP432E401Y_USBMSCHFatFsName
- *  @brief  Enum of USBMSCHFatFs names on the MSP_EXP432E401Y dev board
- */
-typedef enum MSP_EXP432E401Y_USBMSCHFatFsName {
-    MSP_EXP432E401Y_USBMSCHFATFS0 = 0,
-
-    MSP_EXP432E401Y_USBMSCHFATFSCOUNT
-} MSP_EXP432E401Y_USBMSCHFATFSName;
-
-/*
- *  @def    MSP_EXP432E401Y_WatchdogName
- *  @brief  Enum of Watchdogs on the MSP_EXP432E401Y dev board
- */
-typedef enum MSP_EXP432E401Y_WatchdogName {
-    MSP_EXP432E401Y_WATCHDOG0 = 0,
-
-    MSP_EXP432E401Y_WATCHDOGCOUNT
-} MSP_EXP432E401Y_WatchdogName;
-
-/*!
- *  @brief  Initialize the general board specific settings
- *
- *  This function initializes the general board specific settings.
- *  This includes:
- *     - Enable clock sources for peripherals
- */
-extern void MSP_EXP432E401Y_initGeneral(void);
-
-/*!
- *  @brief  Initialize board specific GPIO settings
- *
- *  This function initializes the board specific GPIO settings and
- *  then calls the GPIO_init API to initialize the GPIO module.
- *
- *  The GPIOs controlled by the GPIO module are determined by the GPIO_PinConfig
- *  variable.
- */
-extern void MSP_EXP432E401Y_initGPIO(void);
-
-/*!
- *  @brief  Initialize board specific USB settings
- *
- *  This function initializes the board specific USB settings and pins based on
- *  the USB mode of operation.
- *
- *  @param      usbMode    USB mode of operation
- */
-extern void MSP_EXP432E401Y_initUSB(MSP_EXP432E401Y_USBMode usbMode);
-
-
-#ifdef __cplusplus
-}
-#endif
-
-#endif /* __MSP_EXP432E401Y_H */
-=======
-/*
- * Copyright (c) 2017, Texas Instruments Incorporated
- * All rights reserved.
- *
- * Redistribution and use in source and binary forms, with or without
- * modification, are permitted provided that the following conditions
- * are met:
- *
- * *  Redistributions of source code must retain the above copyright
- *    notice, this list of conditions and the following disclaimer.
- *
- * *  Redistributions in binary form must reproduce the above copyright
- *    notice, this list of conditions and the following disclaimer in the
- *    documentation and/or other materials provided with the distribution.
- *
- * *  Neither the name of Texas Instruments Incorporated nor the names of
- *    its contributors may be used to endorse or promote products derived
- *    from this software without specific prior written permission.
- *
- * THIS SOFTWARE IS PROVIDED BY THE COPYRIGHT HOLDERS AND CONTRIBUTORS "AS IS"
- * AND ANY EXPRESS OR IMPLIED WARRANTIES, INCLUDING, BUT NOT LIMITED TO,
- * THE IMPLIED WARRANTIES OF MERCHANTABILITY AND FITNESS FOR A PARTICULAR
- * PURPOSE ARE DISCLAIMED. IN NO EVENT SHALL THE COPYRIGHT OWNER OR
- * CONTRIBUTORS BE LIABLE FOR ANY DIRECT, INDIRECT, INCIDENTAL, SPECIAL,
- * EXEMPLARY, OR CONSEQUENTIAL DAMAGES (INCLUDING, BUT NOT LIMITED TO,
- * PROCUREMENT OF SUBSTITUTE GOODS OR SERVICES; LOSS OF USE, DATA, OR PROFITS;
- * OR BUSINESS INTERRUPTION) HOWEVER CAUSED AND ON ANY THEORY OF LIABILITY,
- * WHETHER IN CONTRACT, STRICT LIABILITY, OR TORT (INCLUDING NEGLIGENCE OR
- * OTHERWISE) ARISING IN ANY WAY OUT OF THE USE OF THIS SOFTWARE,
- * EVEN IF ADVISED OF THE POSSIBILITY OF SUCH DAMAGE.
- */
-/** ============================================================================
- *  @file       MSP_EXP432E401Y.h
- *
- *  @brief      MSP_EXP432E401Y Board Specific APIs
- *
- *  The MSP_EXP432E401Y header file should be included in an application as
- *  follows:
- *  @code
- *  #include <MSP_EXP432E401Y.h>
- *  @endcode
- *
- *  ============================================================================
- */
-
-#ifndef __MSP_EXP432E401Y_H
-#define __MSP_EXP432E401Y_H
-
-#ifdef __cplusplus
-extern "C" {
-#endif
-
-/* LEDs on MSP_EXP432E401Y are active high. */
-#define MSP_EXP432E401Y_GPIO_LED_OFF (0)
-#define MSP_EXP432E401Y_GPIO_LED_ON  (1)
-
-/*!
- *  @def    MSP_EXP432E401Y_ADCName
- *  @brief  Enum of ADC channels on the MSP_EXP432E401Y dev board
- */
-typedef enum MSP_EXP432E401Y_ADCName {
-    MSP_EXP432E401Y_ADC0 = 0,
-    MSP_EXP432E401Y_ADC1,
-
-    MSP_EXP432E401Y_ADCCOUNT
-} MSP_EXP432E401Y_ADCName;
-
-/*!
- *  @def    MSP_EXP432E401Y_GPIOName
- *  @brief  Enum of LED names on the MSP_EXP432E401Y dev board
- */
-typedef enum MSP_EXP432E401Y_GPIOName {
-
-// Inputs
-    MSP_EXP432E401Y_GPIO_JOYC = 0,
-    MSP_EXP432E401Y_GPIO_JOYU,
-    MSP_EXP432E401Y_GPIO_JOYD,
-    MSP_EXP432E401Y_GPIO_JOYL,
-    MSP_EXP432E401Y_GPIO_JOYR,
-    //MSP_EXP432E401Y_GPIO_BTN_MENU,
-    MSP_EXP432E401Y_GPIO_SIM_STATUS,
-    MSP_EXP432E401Y_GPIO_SIM_NETLIGHT,
-    // MSP_EXP432E401Y_GPIO_SIM_RI,
-    MSP_EXP432E401Y_GPIO_BQ_INT,
-    // MSP_EXP432E401Y_GPIO_TCA_INT,
-    MSP_EXP432E401Y_GPIO_LCD_TEAR,
-    MSP_EXP432E401Y_CC_HOST_IRQ,
-    // MSP_EXP432E401Y_GPIO_VBUS_DET,
-    // MSP_EXP432E401Y_ADC_A_X,
-    // MSP_EXP432E401Y_ADC_A_Y,
-    // MSP_EXP432E401Y_ADC_CH3,
-    MSP_EXP432E401Y_ADC_SPK,
-
-// Outputs
-    MSP_EXP432E401Y_GPIO_ETHLED0,
-    MSP_EXP432E401Y_GPIO_ETHLED1,
-    MSP_EXP432E401Y_GPIO_LED1,
-    MSP_EXP432E401Y_GPIO_LED2,
-    MSP_EXP432E401Y_TIM_WS2812,
-    MSP_EXP432E401Y_GPIO_SIM_PWR_KEY,
-    MSP_EXP432E401Y_GPIO_PWM_MIC,
-    MSP_EXP432E401Y_PWM_LCD_BLIGHT,
-    MSP_EXP432E401Y_GPIO_LCD_DCX,
-    MSP_EXP432E401Y_GPIO_LCD_RST,
-    MSP_EXP432E401Y_LCD_CS,
-    MSP_EXP432E401Y_GPIO_MUX_A,
-    MSP_EXP432E401Y_GPIO_MUX_B,
-    // MSP_EXP432E401Y_GPIO_T_X,
-    // MSP_EXP432E401Y_GPIO_T_Y,
-    // MSP_EXP432E401Y_GPIO_FET,
-    // MSP_EXP432E401Y_GPIO_CH4,
-    MSP_EXP432E401Y_FLASH_CS,
-    MSP_EXP432E401Y_CC_RST,
-    MSP_EXP432E401Y_CC_nHIB_pin,
-    MSP_EXP432E401Y_CC_CS_pin,
-
-    MSP_EXP432E401Y_GPIOCOUNT
-} MSP_EXP432E401Y_GPIOName;
-
-/*!
- *  @def    MSP_EXP432E401Y_I2CName
- *  @brief  Enum of I2C names on the MSP_EXP432E401Y dev board
- */
-typedef enum MSP_EXP432E401Y_I2CName {
-    MSP_EXP432E401Y_I2C5 = 0,   // Internal
-    MSP_EXP432E401Y_I2C9,       // External
-
-    MSP_EXP432E401Y_I2CCOUNT
-} MSP_EXP432E401Y_I2CName;
-
-/*!
- *  @def    MSP_EXP432E401Y_NVSName
- *  @brief  Enum of NVS names on the MSP_EXP432E401Y dev board
- */
-typedef enum MSP_EXP432E401Y_NVSName {
-    MSP_EXP432E401Y_NVSMSP432E40 = 0,
-
-    MSP_EXP432E401Y_NVSCOUNT
-} MSP_EXP432E401Y_NVSName;
-
-/*!
- *  @def    MSP_EXP432E401Y_PWMName
- *  @brief  Enum of PWM names on the MSP_EXP432E401Y dev board
- */
-typedef enum MSP_EXP432E401Y_PWMName {
-    MSP_EXP432E401Y_PWM0 = 0,
-
-    MSP_EXP432E401Y_PWMCOUNT
-} MSP_EXP432E401Y_PWMName;
-
-/*!
- *  @def    MSP_EXP432E401Y_SPIName
- *  @brief  Enum of SPI names on the MSP_EXP432E401Y dev board
- */
-typedef enum MSP_EXP432E401Y_SPIName {
-    MSP_EXP432E401Y_SPI2 = 0,   // CC
-    MSP_EXP432E401Y_SPI3,       // FLASH
-    MSP_EXP432E401Y_SPI0,       // LCD
-
-    MSP_EXP432E401Y_SPICOUNT
-} MSP_EXP432E401Y_SPIName;
-
-/*!
- *  @def    MSP_EXP432E401Y_UARTName
- *  @brief  Enum of UARTs on the MSP_EXP432E401Y dev board
- */
-typedef enum MSP_EXP432E401Y_UARTName {
-    MSP_EXP432E401Y_UART3 = 0,
-    MSP_EXP432E401Y_UART2,
-
-    MSP_EXP432E401Y_UARTCOUNT
-} MSP_EXP432E401Y_UARTName;
-
-/*!
- *  @def    MSP_EXP432E401Y_USBMode
- *  @brief  Enum of USB setup function on the MSP_EXP432E401Y dev board
- */
-typedef enum MSP_EXP432E401Y_USBMode {
-    MSP_EXP432E401Y_USBULPI,
-    MSP_EXP432E401Y_USBDEVICE,
-    MSP_EXP432E401Y_USBHOST
-} MSP_EXP432E401Y_USBMode;
-
-/*!
- *  @def    MSP_EXP432E401Y_USBMSCHFatFsName
- *  @brief  Enum of USBMSCHFatFs names on the MSP_EXP432E401Y dev board
- */
-typedef enum MSP_EXP432E401Y_USBMSCHFatFsName {
-    MSP_EXP432E401Y_USBMSCHFATFS0 = 0,
-
-    MSP_EXP432E401Y_USBMSCHFATFSCOUNT
-} MSP_EXP432E401Y_USBMSCHFATFSName;
-
-/*
- *  @def    MSP_EXP432E401Y_WatchdogName
- *  @brief  Enum of Watchdogs on the MSP_EXP432E401Y dev board
- */
-typedef enum MSP_EXP432E401Y_WatchdogName {
-    MSP_EXP432E401Y_WATCHDOG0 = 0,
-
-    MSP_EXP432E401Y_WATCHDOGCOUNT
-} MSP_EXP432E401Y_WatchdogName;
-
-/*!
- *  @brief  Initialize the general board specific settings
- *
- *  This function initializes the general board specific settings.
- *  This includes:
- *     - Enable clock sources for peripherals
- */
-extern void MSP_EXP432E401Y_initGeneral(void);
-
-/*!
- *  @brief  Initialize board specific GPIO settings
- *
- *  This function initializes the board specific GPIO settings and
- *  then calls the GPIO_init API to initialize the GPIO module.
- *
- *  The GPIOs controlled by the GPIO module are determined by the GPIO_PinConfig
- *  variable.
- */
-extern void MSP_EXP432E401Y_initGPIO(void);
-
-/*!
- *  @brief  Initialize board specific USB settings
- *
- *  This function initializes the board specific USB settings and pins based on
- *  the USB mode of operation.
- *
- *  @param      usbMode    USB mode of operation
- */
-extern void MSP_EXP432E401Y_initUSB(MSP_EXP432E401Y_USBMode usbMode);
-
-
-#ifdef __cplusplus
-}
-#endif
-
-#endif /* __MSP_EXP432E401Y_H */
->>>>>>> 11ca5510
+/*
+ * Copyright (c) 2017, Texas Instruments Incorporated
+ * All rights reserved.
+ *
+ * Redistribution and use in source and binary forms, with or without
+ * modification, are permitted provided that the following conditions
+ * are met:
+ *
+ * *  Redistributions of source code must retain the above copyright
+ *    notice, this list of conditions and the following disclaimer.
+ *
+ * *  Redistributions in binary form must reproduce the above copyright
+ *    notice, this list of conditions and the following disclaimer in the
+ *    documentation and/or other materials provided with the distribution.
+ *
+ * *  Neither the name of Texas Instruments Incorporated nor the names of
+ *    its contributors may be used to endorse or promote products derived
+ *    from this software without specific prior written permission.
+ *
+ * THIS SOFTWARE IS PROVIDED BY THE COPYRIGHT HOLDERS AND CONTRIBUTORS "AS IS"
+ * AND ANY EXPRESS OR IMPLIED WARRANTIES, INCLUDING, BUT NOT LIMITED TO,
+ * THE IMPLIED WARRANTIES OF MERCHANTABILITY AND FITNESS FOR A PARTICULAR
+ * PURPOSE ARE DISCLAIMED. IN NO EVENT SHALL THE COPYRIGHT OWNER OR
+ * CONTRIBUTORS BE LIABLE FOR ANY DIRECT, INDIRECT, INCIDENTAL, SPECIAL,
+ * EXEMPLARY, OR CONSEQUENTIAL DAMAGES (INCLUDING, BUT NOT LIMITED TO,
+ * PROCUREMENT OF SUBSTITUTE GOODS OR SERVICES; LOSS OF USE, DATA, OR PROFITS;
+ * OR BUSINESS INTERRUPTION) HOWEVER CAUSED AND ON ANY THEORY OF LIABILITY,
+ * WHETHER IN CONTRACT, STRICT LIABILITY, OR TORT (INCLUDING NEGLIGENCE OR
+ * OTHERWISE) ARISING IN ANY WAY OUT OF THE USE OF THIS SOFTWARE,
+ * EVEN IF ADVISED OF THE POSSIBILITY OF SUCH DAMAGE.
+ */
+/** ============================================================================
+ *  @file       MSP_EXP432E401Y.h
+ *
+ *  @brief      MSP_EXP432E401Y Board Specific APIs
+ *
+ *  The MSP_EXP432E401Y header file should be included in an application as
+ *  follows:
+ *  @code
+ *  #include <MSP_EXP432E401Y.h>
+ *  @endcode
+ *
+ *  ============================================================================
+ */
+
+#ifndef __MSP_EXP432E401Y_H
+#define __MSP_EXP432E401Y_H
+
+#ifdef __cplusplus
+extern "C" {
+#endif
+
+/* LEDs on MSP_EXP432E401Y are active high. */
+#define MSP_EXP432E401Y_GPIO_LED_OFF (0)
+#define MSP_EXP432E401Y_GPIO_LED_ON  (1)
+
+/*!
+ *  @def    MSP_EXP432E401Y_ADCName
+ *  @brief  Enum of ADC channels on the MSP_EXP432E401Y dev board
+ */
+typedef enum MSP_EXP432E401Y_ADCName {
+    MSP_EXP432E401Y_ADC0 = 0,
+    MSP_EXP432E401Y_ADC1,
+
+    MSP_EXP432E401Y_ADCCOUNT
+} MSP_EXP432E401Y_ADCName;
+
+/*!
+ *  @def    MSP_EXP432E401Y_GPIOName
+ *  @brief  Enum of LED names on the MSP_EXP432E401Y dev board
+ */
+typedef enum MSP_EXP432E401Y_GPIOName {
+
+// Inputs
+    MSP_EXP432E401Y_GPIO_JOYC = 0,
+    MSP_EXP432E401Y_GPIO_JOYU,
+    MSP_EXP432E401Y_GPIO_JOYD,
+    MSP_EXP432E401Y_GPIO_JOYL,
+    MSP_EXP432E401Y_GPIO_JOYR,
+    //MSP_EXP432E401Y_GPIO_BTN_MENU,
+    MSP_EXP432E401Y_GPIO_SIM_STATUS,
+    MSP_EXP432E401Y_GPIO_SIM_NETLIGHT,
+    // MSP_EXP432E401Y_GPIO_SIM_RI,
+    MSP_EXP432E401Y_GPIO_BQ_INT,
+    // MSP_EXP432E401Y_GPIO_TCA_INT,
+    MSP_EXP432E401Y_GPIO_LCD_TEAR,
+    MSP_EXP432E401Y_CC_HOST_IRQ,
+    // MSP_EXP432E401Y_GPIO_VBUS_DET,
+    // MSP_EXP432E401Y_ADC_A_X,
+    // MSP_EXP432E401Y_ADC_A_Y,
+    // MSP_EXP432E401Y_ADC_CH3,
+    MSP_EXP432E401Y_ADC_SPK,
+
+// Outputs
+    MSP_EXP432E401Y_GPIO_ETHLED0,
+    MSP_EXP432E401Y_GPIO_ETHLED1,
+    MSP_EXP432E401Y_GPIO_LED1,
+    MSP_EXP432E401Y_GPIO_LED2,
+    MSP_EXP432E401Y_TIM_WS2812,
+    MSP_EXP432E401Y_GPIO_SIM_PWR_KEY,
+    MSP_EXP432E401Y_GPIO_PWM_MIC,
+    MSP_EXP432E401Y_PWM_LCD_BLIGHT,
+    MSP_EXP432E401Y_GPIO_LCD_DCX,
+    MSP_EXP432E401Y_GPIO_LCD_RST,
+    MSP_EXP432E401Y_LCD_CS,
+    MSP_EXP432E401Y_GPIO_MUX_A,
+    MSP_EXP432E401Y_GPIO_MUX_B,
+    // MSP_EXP432E401Y_GPIO_T_X,
+    // MSP_EXP432E401Y_GPIO_T_Y,
+    // MSP_EXP432E401Y_GPIO_FET,
+    // MSP_EXP432E401Y_GPIO_CH4,
+    MSP_EXP432E401Y_FLASH_CS,
+    MSP_EXP432E401Y_CC_RST,
+    MSP_EXP432E401Y_CC_nHIB_pin,
+    MSP_EXP432E401Y_CC_CS_pin,
+
+    MSP_EXP432E401Y_GPIOCOUNT
+} MSP_EXP432E401Y_GPIOName;
+
+/*!
+ *  @def    MSP_EXP432E401Y_I2CName
+ *  @brief  Enum of I2C names on the MSP_EXP432E401Y dev board
+ */
+typedef enum MSP_EXP432E401Y_I2CName {
+    MSP_EXP432E401Y_I2C5 = 0,   // Internal
+    MSP_EXP432E401Y_I2C9,       // External
+
+    MSP_EXP432E401Y_I2CCOUNT
+} MSP_EXP432E401Y_I2CName;
+
+/*!
+ *  @def    MSP_EXP432E401Y_NVSName
+ *  @brief  Enum of NVS names on the MSP_EXP432E401Y dev board
+ */
+typedef enum MSP_EXP432E401Y_NVSName {
+    MSP_EXP432E401Y_NVSMSP432E40 = 0,
+
+    MSP_EXP432E401Y_NVSCOUNT
+} MSP_EXP432E401Y_NVSName;
+
+/*!
+ *  @def    MSP_EXP432E401Y_PWMName
+ *  @brief  Enum of PWM names on the MSP_EXP432E401Y dev board
+ */
+typedef enum MSP_EXP432E401Y_PWMName {
+    MSP_EXP432E401Y_PWM0 = 0,
+
+    MSP_EXP432E401Y_PWMCOUNT
+} MSP_EXP432E401Y_PWMName;
+
+/*!
+ *  @def    MSP_EXP432E401Y_SPIName
+ *  @brief  Enum of SPI names on the MSP_EXP432E401Y dev board
+ */
+typedef enum MSP_EXP432E401Y_SPIName {
+    MSP_EXP432E401Y_SPI2 = 0,   // CC
+    MSP_EXP432E401Y_SPI3,       // FLASH
+    MSP_EXP432E401Y_SPI0,       // LCD
+
+    MSP_EXP432E401Y_SPICOUNT
+} MSP_EXP432E401Y_SPIName;
+
+/*!
+ *  @def    MSP_EXP432E401Y_UARTName
+ *  @brief  Enum of UARTs on the MSP_EXP432E401Y dev board
+ */
+typedef enum MSP_EXP432E401Y_UARTName {
+    MSP_EXP432E401Y_UART3 = 0,
+    MSP_EXP432E401Y_UART2,
+
+    MSP_EXP432E401Y_UARTCOUNT
+} MSP_EXP432E401Y_UARTName;
+
+/*!
+ *  @def    MSP_EXP432E401Y_USBMode
+ *  @brief  Enum of USB setup function on the MSP_EXP432E401Y dev board
+ */
+typedef enum MSP_EXP432E401Y_USBMode {
+    MSP_EXP432E401Y_USBULPI,
+    MSP_EXP432E401Y_USBDEVICE,
+    MSP_EXP432E401Y_USBHOST
+} MSP_EXP432E401Y_USBMode;
+
+/*!
+ *  @def    MSP_EXP432E401Y_USBMSCHFatFsName
+ *  @brief  Enum of USBMSCHFatFs names on the MSP_EXP432E401Y dev board
+ */
+typedef enum MSP_EXP432E401Y_USBMSCHFatFsName {
+    MSP_EXP432E401Y_USBMSCHFATFS0 = 0,
+
+    MSP_EXP432E401Y_USBMSCHFATFSCOUNT
+} MSP_EXP432E401Y_USBMSCHFATFSName;
+
+/*
+ *  @def    MSP_EXP432E401Y_WatchdogName
+ *  @brief  Enum of Watchdogs on the MSP_EXP432E401Y dev board
+ */
+typedef enum MSP_EXP432E401Y_WatchdogName {
+    MSP_EXP432E401Y_WATCHDOG0 = 0,
+
+    MSP_EXP432E401Y_WATCHDOGCOUNT
+} MSP_EXP432E401Y_WatchdogName;
+
+/*!
+ *  @brief  Initialize the general board specific settings
+ *
+ *  This function initializes the general board specific settings.
+ *  This includes:
+ *     - Enable clock sources for peripherals
+ */
+extern void MSP_EXP432E401Y_initGeneral(void);
+
+/*!
+ *  @brief  Initialize board specific GPIO settings
+ *
+ *  This function initializes the board specific GPIO settings and
+ *  then calls the GPIO_init API to initialize the GPIO module.
+ *
+ *  The GPIOs controlled by the GPIO module are determined by the GPIO_PinConfig
+ *  variable.
+ */
+extern void MSP_EXP432E401Y_initGPIO(void);
+
+/*!
+ *  @brief  Initialize board specific USB settings
+ *
+ *  This function initializes the board specific USB settings and pins based on
+ *  the USB mode of operation.
+ *
+ *  @param      usbMode    USB mode of operation
+ */
+extern void MSP_EXP432E401Y_initUSB(MSP_EXP432E401Y_USBMode usbMode);
+
+
+#ifdef __cplusplus
+}
+#endif
+
+#endif /* __MSP_EXP432E401Y_H */