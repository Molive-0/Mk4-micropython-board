include ../../$(BUILD)/defs.mk
include mpconfigboard.mk

CFLAGS += "-I../../$(BUILD)"

BOARD := $(notdir $(CURDIR))

KERNEL_BUILD := ./kernel/build

all: mpex.out mpex.bin

<<<<<<< HEAD
mpex.out: main_tirtos.o mpex.o netwifi.o ndkstub.o inetaddr.o epiram.o usb.o usbd_cdc.o usbd_msc.o MSP_EXP432E401Y.o ../../build-$(BOARD)/libmicropython.a
=======
mpex.out: main_tirtos.o mpex.o netwifi.o cc3120_fw.o ndkstub.o inetaddr.o epiram.o usb.o usbd_cdc.o usbd_msc.o MSP_EXP432E401Y.o ../../build-$(BOARD)/libmicropython.a
>>>>>>> 11ca5510
	@ echo building kernel ...
	@ make -C kernel
	@ echo linking ...
	@ $(LD) -o $@ $^ $(LFLAGS)
	@ $(SIZE) $@

mpex.bin: mpex.out
	@ echo creating downloadable binary
	@ $(GCC_ARMCOMPILER)/arm-none-eabi/bin/objcopy -O binary $^ $@

../../build-$(BOARD)/libmicropython.a:
	@ echo building micropython library
	@ make -C ../.. BOARD=$(BOARD)

clean:
	@ echo cleaning $(BOARD) ...
	@ rm -f *.o *.out *.map *.bin
	@ make -C kernel clean<|MERGE_RESOLUTION|>--- conflicted
+++ resolved
@@ -9,11 +9,7 @@
 
 all: mpex.out mpex.bin
 
-<<<<<<< HEAD
-mpex.out: main_tirtos.o mpex.o netwifi.o ndkstub.o inetaddr.o epiram.o usb.o usbd_cdc.o usbd_msc.o MSP_EXP432E401Y.o ../../build-$(BOARD)/libmicropython.a
-=======
 mpex.out: main_tirtos.o mpex.o netwifi.o cc3120_fw.o ndkstub.o inetaddr.o epiram.o usb.o usbd_cdc.o usbd_msc.o MSP_EXP432E401Y.o ../../build-$(BOARD)/libmicropython.a
->>>>>>> 11ca5510
 	@ echo building kernel ...
 	@ make -C kernel
 	@ echo linking ...
