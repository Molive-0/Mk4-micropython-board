#ifndef MPCONFIBOARD_H_INC
#define MPCONFIBOARD_H_INC

#include "MSP_EXP432E401Y.h"

<<<<<<< HEAD
#define MICROPY_HW_BOARD_NAME        "TiLDA Mk4 Dev 1"
=======
#define MICROPY_HW_BOARD_NAME        "TiLDA Mk4 Prototype EMF1"
>>>>>>> e220ef34
#define MICROPY_HW_MCU_NAME          "TI MSP432E4"

#define MICROPY_PY_SOCKET            (1)
#define MICROPY_PY_NETWORK           (1)
#define MICROPY_PY_NETWORK_NDK       (0)   /* TI NDK Ethernet */
#define MICROPY_PY_NETWORK_WIFI      (1)   /* TI WiFi */
#define MICROPY_MACHINE_NVSBDEV      (1)
#define MICROPY_MACHINE_SD           (0)
#define MICROPY_HW_USB_REPL          (1)   /* Enable the USB and REPL */
#define MICROPY_HW_USB_MSC           (1)   /* Only enable this is USB_REPL is also enabled */
#define MICROPY_HW_UART_REPL         MSP_EXP432E401Y_UART3
#define MICROPY_HW_UART_REPL_BAUD    115200
#define MICROPY_HW_HAS_UGFX          (MICROPY_PY_UGFX)  // set in mpconfigbpard.mk

#define MICROPY_HW_ENABLE_STORAGE    (1)
#define MICROPY_HW_ENABLE_INTERNAL_FLASH_STORAGE (1)

#if MICROPY_HW_ENABLE_INTERNAL_FLASH_STORAGE
// Provide block device macros if internal flash storage is enabled
#define MICROPY_HW_BDEV_IOCTL flash_bdev_ioctl
#define MICROPY_HW_BDEV_READBLOCK flash_bdev_readblock
#define MICROPY_HW_BDEV_WRITEBLOCK flash_bdev_writeblock
#endif

#if MICROPY_HW_HAS_UGFX
//#define MICROPY_HW_UGFX_BL_PWM      MSP_EXP432E401Y_SPI0
#define MICROPY_HW_UGFX_SPI         MSP_EXP432E401Y_SPI0
#define MICROPY_HW_UGFX_PIN_CS      MSP_EXP432E401Y_LCD_CS
#define MICROPY_HW_UGFX_PIN_RST     MSP_EXP432E401Y_GPIO_LCD_RST
#define MICROPY_HW_UGFX_PIN_A0      MSP_EXP432E401Y_GPIO_LCD_DCX

#define MICROPY_HW_UGFX_JOY_UP      MSP_EXP432E401Y_GPIO_JOYU
#define MICROPY_HW_UGFX_JOY_DOWN    MSP_EXP432E401Y_GPIO_JOYD
#define MICROPY_HW_UGFX_JOY_LEFT    MSP_EXP432E401Y_GPIO_JOYL
#define MICROPY_HW_UGFX_JOY_RIGHT   MSP_EXP432E401Y_GPIO_JOYR
#define MICROPY_HW_UGFX_JOY_CENTRE  MSP_EXP432E401Y_GPIO_JOYC

#endif

#define MICROPY_HW_LED1             MSP_EXP432E401Y_GPIO_LED1
#define MICROPY_HW_LED2             MSP_EXP432E401Y_GPIO_LED2
#define MICROPY_HW_MODE_GPIO        MSP_EXP432E401Y_GPIO_JOYU
#define MICROPY_HW_MODE_GPIO_STATE  (0)

// The volume label used when creating the flash filesystem
#ifndef MICROPY_HW_FLASH_FS_LABEL
#define MICROPY_HW_FLASH_FS_LABEL "tildamk4"
#endif

#include "MSP_EXP432E401Y_CC3120_EMF1_qstr.h"

#endif<|MERGE_RESOLUTION|>--- conflicted
+++ resolved
@@ -3,11 +3,7 @@
 
 #include "MSP_EXP432E401Y.h"
 
-<<<<<<< HEAD
-#define MICROPY_HW_BOARD_NAME        "TiLDA Mk4 Dev 1"
-=======
 #define MICROPY_HW_BOARD_NAME        "TiLDA Mk4 Prototype EMF1"
->>>>>>> e220ef34
 #define MICROPY_HW_MCU_NAME          "TI MSP432E4"
 
 #define MICROPY_PY_SOCKET            (1)
